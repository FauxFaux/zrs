# Copyright (c) 2009 rupa deadwyler under the WTFPL license

# maintains a jump-list of the directories you actually use
#
# INSTALL:
#   * put something like this in your .bashrc/.zshrc:
#     . /path/to/z.sh
#   * cd around for a while to build up the db
#   * PROFIT!!
#   * optionally:
#     set $_Z_CMD in .bashrc/.zshrc to change the command (default z).
#     set $_Z_DATA in .bashrc/.zshrc to change the datafile (default ~/.z).
#     set $_Z_NO_RESOLVE_SYMLINKS to prevent symlink resolution.
#     set $_Z_NO_PROMPT_COMMAND if you're handling PROMPT_COMMAND yourself.
#     set $_Z_EXCLUDE_DIRS to an array of directories to exclude.
#
# USE:
#   * z foo     # cd to most frecent dir matching foo
#   * z foo bar # cd to most frecent dir matching foo and bar
#   * z -r foo  # cd to highest ranked dir matching foo
#   * z -t foo  # cd to most recently accessed dir matching foo
#   * z -l foo  # list matches instead of cd
#   * z -c foo  # restrict matches to subdirs of $PWD

[ -d "${_Z_DATA:-$HOME/.z}" ] && {
    echo "ERROR: z.sh's datafile (${_Z_DATA:-$HOME/.z}) is a directory."
}

_z() {

 local datafile="${_Z_DATA:-$HOME/.z}"

 # bail out if we don't own ~/.z (we're another user but our ENV is still set)
 [ -f "$datafile" -a ! -O "$datafile" ] && return

 # add entries
 if [ "$1" = "--add" ]; then
  shift

  # $HOME isn't worth matching
  [ "$*" = "$HOME" ] && return

  # don't track excluded dirs
  local exclude
  for exclude in "${_Z_EXCLUDE_DIRS[@]}"; do
   [ "$*" = "$exclude" ] && return
  done

  # maintain the file
  local tempfile
  tempfile="$datafile.$RANDOM"
  while read line; do
   [ -d "${line%%\|*}" ] && echo $line
  done < "$datafile" | awk -v path="$*" -v now="$(date +%s)" -F"|" '
   BEGIN {
    rank[path] = 1
    time[path] = now
   }
   $2 >= 1 {
    if( $1 == path ) {
     rank[$1] = $2 + 1
     time[$1] = now
    } else {
     rank[$1] = $2
     time[$1] = $3
    }
    count += $2
   }
   END {
    if( count > 6000 ) {
     for( i in rank ) print i "|" 0.99*rank[i] "|" time[i] # aging
    } else for( i in rank ) print i "|" rank[i] "|" time[i]
   }
  ' 2>/dev/null >| "$tempfile"
  if [ $? -ne 0 -a -f "$datafile" ]; then
   env rm -f "$tempfile"
  else
   env mv -f "$tempfile" "$datafile" || env rm -f "$tmpfile"
  fi

 # tab completion
 elif [ "$1" = "--complete" ]; then
  while read line; do
   [ -d "${line%%\|*}" ] && echo $line
  done < "$datafile" | awk -v q="$2" -F"|" '
   BEGIN {
    if( q == tolower(q) ) nocase = 1
    split(substr(q,3),fnd," ")
   }
   {
    if( nocase ) {
     for( i in fnd ) tolower($1) !~ tolower(fnd[i]) && $1 = ""
    } else {
     for( i in fnd ) $1 !~ fnd[i] && $1 = ""
    }
    if( $1 ) print $1
   }
  ' 2>/dev/null

 else
  # list/go
  while [ "$1" ]; do case "$1" in
   --) while [ "$1" ]; do shift; local fnd="$fnd $1";done;;
   -*) local opt=${1:1}; while [ "$opt" ]; do case ${opt:0:1} in
        c) local fnd="^$PWD $fnd";;
        h) echo "${_Z_CMD:-z} [-chlrtx] args" >&2; return;;
        x) sed -i "\:^${PWD}|.*:d" "$datafile";;
        l) local list=1;;
        r) local typ="rank";;
        t) local typ="recent";;
       esac; opt=${opt:1}; done;;
    *) local fnd="$fnd $1";;
  esac; local last=$1; shift; done
  [ "$fnd" -a "$fnd" != "^$PWD " ] || local list=1

  # if we hit enter on a completion just go there
  case "$last" in
   # completions will always start with /
   /*) [ -z "$list" -a -d "$last" ] && cd "$last" && return;;
  esac

  # no file yet
  [ -f "$datafile" ] || return

  local cd
  cd="$(while read line; do
   [ -d "${line%%\|*}" ] && echo $line
  done < "$datafile" | awk -v t="$(date +%s)" -v list="$list" -v typ="$typ" -v q="$fnd" -F"|" '
   function frecent(rank, time) {
    dx = t-time
    if( dx < 3600 ) return rank*4
    if( dx < 86400 ) return rank*2
    if( dx < 604800 ) return rank/2
    return rank/4
   }
   function output(files, toopen, override) {
    if( list ) {
     cmd = "sort -n >&2"
     for( i in files ) if( files[i] ) printf "%-10s %s\n", files[i], i | cmd
     if( override ) printf "%-10s %s\n", "common:", override > "/dev/stderr"
    } else {
     if( override ) toopen = override
     print toopen
    }
   }
   function common(matches) {
    # shortest match
    for( i in matches ) {
     if( matches[i] && (!short || length(i) < length(short)) ) short = i
    }
    if( short == "/" ) return
    # shortest match must be common to each match. escape special characters in
    # a copy when testing, so we can return the original.
    clean_short = short
    gsub(/[\(\)\[\]\|]/, "\\\\&", clean_short)
    for( i in matches ) if( matches[i] && i !~ clean_short ) return
    return short
   }
   BEGIN { split(q, a, " "); oldf = noldf = -9999999999 }
   {
    if( typ == "rank" ) {
     f = $2
    } else if( typ == "recent" ) {
     f = $3-t
    } else f = frecent($2, $3)
    wcase[$1] = nocase[$1] = f
    for( i in a ) {
     if( $1 !~ a[i] ) delete wcase[$1]
     if( tolower($1) !~ tolower(a[i]) ) delete nocase[$1]
    }
    if( wcase[$1] && wcase[$1] > oldf ) {
     cx = $1
     oldf = wcase[$1]
    } else if( nocase[$1] && nocase[$1] > noldf ) {
     ncx = $1
     noldf = nocase[$1]
    }
   }
   END {
    if( cx ) {
     output(wcase, cx, common(wcase))
    } else if( ncx ) output(nocase, ncx, common(nocase))
   }
  ')"
  [ $? -gt 0 ] && return
  [ "$cd" ] && cd "$cd"
 fi
}

alias ${_Z_CMD:-z}='_z 2>&1'

[ "$_Z_NO_RESOLVE_SYMLINKS" ] || _Z_RESOLVE_SYMLINKS="-P"

if compctl &> /dev/null; then
 [ "$_Z_NO_PROMPT_COMMAND" ] || {
  # zsh populate directory list, avoid clobbering any other precmds
  if [ "$_Z_NO_RESOLVE_SYMLINKS" ]; then
    _z_precmd() {
      _z --add "${PWD:a}"
    }
  else
    _z_precmd() {
      _z --add "${PWD:A}"
    }
  fi
  precmd_functions+=(_z_precmd)
 }
 # zsh tab completion
 _z_zsh_tab_completion() {
  local compl
  read -l compl
  reply=(${(f)"$(_z --complete "$compl")"})
 }
 compctl -U -K _z_zsh_tab_completion _z
elif complete &> /dev/null; then
 # bash tab completion
 complete -o filenames -C '_z --complete "$COMP_LINE"' ${_Z_CMD:-z}
 [ "$_Z_NO_PROMPT_COMMAND" ] || {
  # bash populate directory list. avoid clobbering other PROMPT_COMMANDs.
  grep -q "_z --add" <<< "$PROMPT_COMMAND" || {
<<<<<<< HEAD
   PROMPT_COMMAND="${PROMPT_COMMAND%;}${PROMPT_COMMAND:+;}"'_z --add "$(pwd '$_Z_RESOLVE_SYMLINKS' 2>/dev/null)" 2>/dev/null;'
=======
   PROMPT_COMMAND='_z --add "$(pwd '$_Z_RESOLVE_SYMLINKS' 2>/dev/null)" 2>/dev/null;'"$PROMPT_COMMAND"
>>>>>>> 9e1e2883
  }
 }
fi<|MERGE_RESOLUTION|>--- conflicted
+++ resolved
@@ -218,11 +218,7 @@
  [ "$_Z_NO_PROMPT_COMMAND" ] || {
   # bash populate directory list. avoid clobbering other PROMPT_COMMANDs.
   grep -q "_z --add" <<< "$PROMPT_COMMAND" || {
-<<<<<<< HEAD
    PROMPT_COMMAND="${PROMPT_COMMAND%;}${PROMPT_COMMAND:+;}"'_z --add "$(pwd '$_Z_RESOLVE_SYMLINKS' 2>/dev/null)" 2>/dev/null;'
-=======
-   PROMPT_COMMAND='_z --add "$(pwd '$_Z_RESOLVE_SYMLINKS' 2>/dev/null)" 2>/dev/null;'"$PROMPT_COMMAND"
->>>>>>> 9e1e2883
   }
  }
 fi